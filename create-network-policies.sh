#!/bin/bash
# This script serves as a centralized location for creating all network
# policies required by apps contained within this repository. All GitHub
# actions to deploy the apps in this repo should use this script to
# create the required network policies instead of adding custom "run"
# scripts within the action.

if [ -z "$ENVIRONMENT_NAME" ]; then
  echo "No ENVIRONMENT_NAME variable found."
  exit 1
fi


# The base environment (dev|test|prod) will have the restricted-egress policies attached.
# See: https://cloud.gov/docs/management/space-egress/#restricted-egress
restricted="$ENVIRONMENT_NAME"
public="$restricted-public"
closed="$restricted-closed"

cf target -s "$restricted"

# Source = Alertmanager
cf add-network-policy alertmanager alertmanager --protocol tcp --port 9094 -s "$restricted"
cf add-network-policy alertmanager alertmanager --protocol udp --port 9094 -s "$restricted"

# Source = Elasticsearch-metrics
cf add-network-policy elasticsearch-metrics es-proxy --protocol tcp --port 61443 -s "$restricted"

# Source = Grafana
cf add-network-policy grafana cortex     --protocol tcp --port 61443 -s "$restricted"
cf add-network-policy grafana prometheus --protocol tcp --port 61443 -s "$restricted"

# Source = Kibana
cf add-network-policy kibana es-proxy --protocol tcp --port 61443

# Source = Prometheus
<<<<<<< HEAD
cf add-network-policy prometheus alertmanager          --protocol tcp --port 61443
cf add-network-policy prometheus cf-metrics            --protocol tcp --port 61443
cf add-network-policy prometheus cortex                --protocol tcp --port 61443
cf add-network-policy prometheus grafana               --protocol tcp --port 61443 
cf add-network-policy prometheus elasticsearch-metrics --protocol tcp --port 61443
cf add-network-policy prometheus kong                  --protocol tcp --port 8100
cf add-network-policy prometheus redis-metrics         --protocol tcp --port 61443
cf add-network-policy prometheus watchtower            --protocol tcp --port 61443

# Source = Analytics Scripting
cf add-network-policy analytics-scripting es-proxy --protocol tcp --port 61443
=======
cf add-network-policy prometheus alertmanager          --protocol tcp --port 61443 -s "$restricted"
cf add-network-policy prometheus cf-metrics            --protocol tcp --port 61443 -s "$restricted"
cf add-network-policy prometheus cortex                --protocol tcp --port 61443 -s "$restricted"
cf add-network-policy prometheus grafana               --protocol tcp --port 61443 -s "$restricted"
cf add-network-policy prometheus elasticsearch-metrics --protocol tcp --port 61443 -s "$restricted"
cf add-network-policy prometheus kong                  --protocol tcp --port 8100  -s "$restricted"
cf add-network-policy prometheus redis-metrics         --protocol tcp --port 61443 -s "$restricted"
cf add-network-policy prometheus watchtower            --protocol tcp --port 61443 -s "$closed"

cf target -s "$closed"

cf add-network-policy watchtower outbound-proxy        --protocol tcp --port 61443 -s "$public"
>>>>>>> 10172729
<|MERGE_RESOLUTION|>--- conflicted
+++ resolved
@@ -34,19 +34,6 @@
 cf add-network-policy kibana es-proxy --protocol tcp --port 61443
 
 # Source = Prometheus
-<<<<<<< HEAD
-cf add-network-policy prometheus alertmanager          --protocol tcp --port 61443
-cf add-network-policy prometheus cf-metrics            --protocol tcp --port 61443
-cf add-network-policy prometheus cortex                --protocol tcp --port 61443
-cf add-network-policy prometheus grafana               --protocol tcp --port 61443 
-cf add-network-policy prometheus elasticsearch-metrics --protocol tcp --port 61443
-cf add-network-policy prometheus kong                  --protocol tcp --port 8100
-cf add-network-policy prometheus redis-metrics         --protocol tcp --port 61443
-cf add-network-policy prometheus watchtower            --protocol tcp --port 61443
-
-# Source = Analytics Scripting
-cf add-network-policy analytics-scripting es-proxy --protocol tcp --port 61443
-=======
 cf add-network-policy prometheus alertmanager          --protocol tcp --port 61443 -s "$restricted"
 cf add-network-policy prometheus cf-metrics            --protocol tcp --port 61443 -s "$restricted"
 cf add-network-policy prometheus cortex                --protocol tcp --port 61443 -s "$restricted"
@@ -58,5 +45,4 @@
 
 cf target -s "$closed"
 
-cf add-network-policy watchtower outbound-proxy        --protocol tcp --port 61443 -s "$public"
->>>>>>> 10172729
+cf add-network-policy watchtower outbound-proxy        --protocol tcp --port 61443 -s "$public"